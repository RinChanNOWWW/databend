--- conflicted
+++ resolved
@@ -4,17 +4,10 @@
 select  toDate(18869), toUInt32(toDate(18869))  = 18869;
 select  toDateTime(1640019661), toInt64(toDateTime(1640019661))  = 1640019661;
 
-<<<<<<< HEAD
-select toTypeName(today() + 3) = 'Date';
-select toTypeName(today() - 3) = 'Date';
-select toTypeName(now() - 3) = 'DateTime_0';
-select toTypeName(toDateTime(1640019661)) = 'DateTime_0';
-=======
-select typeof(today() + 3) = 'Date16';
-select typeof(today() - 3) = 'Date16';
-select typeof(now() - 3) = 'DateTime32';
-select typeof(toDateTime64(1640019661000)) = 'DateTime64(3)';
->>>>>>> 978afb4b
+select typeof(today() + 3) = 'Date';
+select typeof(today() - 3) = 'Date';
+select typeof(now() - 3) = 'DateTime_0';
+select typeof(toDateTime(1640019661)) = 'DateTime_0';
 select today() + 1 - today() = 1;
 
 select typeof(today() - today()) = 'Int32';

//  Copyright 2021 Datafuse Labs.
//
//  Licensed under the Apache License, Version 2.0 (the "License");
//  you may not use this file except in compliance with the License.
//  You may obtain a copy of the License at
//
//      http://www.apache.org/licenses/LICENSE-2.0
//
//  Unless required by applicable law or agreed to in writing, software
//  distributed under the License is distributed on an "AS IS" BASIS,
//  WITHOUT WARRANTIES OR CONDITIONS OF ANY KIND, either express or implied.
//  See the License for the specific language governing permissions and
//  limitations under the License.

use std::sync::Arc;

use common_base::base::tokio;
use common_datablocks::DataBlock;
use common_datavalues::prelude::*;
use common_exception::Result;
use common_fuse_meta::meta::BlockMeta;
use common_fuse_meta::meta::TableSnapshot;
use common_meta_app::schema::TableMeta;
use common_planners::add;
use common_planners::col;
use common_planners::lit;
use common_planners::sub;
use common_planners::CreateTablePlan;
use common_planners::Extras;
use databend_query::interpreters::CreateTableInterpreter;
use databend_query::interpreters::Interpreter;
use databend_query::sessions::QueryContext;
use databend_query::sessions::TableContext;
use databend_query::sql::OPT_KEY_DATABASE_ID;
use databend_query::sql::OPT_KEY_SNAPSHOT_LOCATION;
use databend_query::storages::fuse::io::MetaReaders;
use databend_query::storages::fuse::pruning::BlockPruner;
use databend_query::storages::fuse::FUSE_OPT_KEY_BLOCK_PER_SEGMENT;
use databend_query::storages::fuse::FUSE_OPT_KEY_ROW_PER_BLOCK;

use crate::storages::fuse::table_test_fixture::TestFixture;

async fn apply_block_pruning(
    table_snapshot: Arc<TableSnapshot>,
    schema: DataSchemaRef,
    push_down: &Option<Extras>,
    ctx: Arc<QueryContext>,
) -> Result<Vec<BlockMeta>> {
    let ctx: Arc<dyn TableContext> = ctx;
    BlockPruner::new(table_snapshot)
        .apply(&ctx, schema, push_down)
        .await
        .map(|v| v.into_iter().map(|(_, v)| v).collect())
}

#[tokio::test]
async fn test_block_pruner() -> Result<()> {
    let fixture = TestFixture::new().await;
    let ctx = fixture.ctx();

    let test_tbl_name = "test_index_helper";
    let test_schema = DataSchemaRefExt::create(vec![
        DataField::new("a", u64::to_data_type()),
        DataField::new("b", u64::to_data_type()),
    ]);

    let num_blocks = 10;
    let row_per_block = 10;
    let num_blocks_opt = row_per_block.to_string();

    // create test table
    let create_table_plan = CreateTablePlan {
        catalog: "default".to_owned(),
        if_not_exists: false,
        tenant: fixture.default_tenant(),
        database: fixture.default_db_name(),
        table: test_tbl_name.to_string(),
        table_meta: TableMeta {
            schema: test_schema.clone(),
            engine: "FUSE".to_string(),
            options: [
                (FUSE_OPT_KEY_ROW_PER_BLOCK.to_owned(), num_blocks_opt),
                (FUSE_OPT_KEY_BLOCK_PER_SEGMENT.to_owned(), "1".to_owned()),
                (OPT_KEY_DATABASE_ID.to_owned(), "1".to_owned()),
            ]
            .into(),
            ..Default::default()
        },
        as_select: None,
        cluster_keys: vec![],
    };

    let interpreter = CreateTableInterpreter::try_create(ctx.clone(), create_table_plan)?;
<<<<<<< HEAD
    let _ = interpreter.execute(None).await?;
=======
    interpreter.execute().await?;
>>>>>>> 223ad77a

    // get table
    let catalog = ctx.get_catalog("default")?;
    let table = catalog
        .get_table(
            fixture.default_tenant().as_str(),
            fixture.default_db_name().as_str(),
            test_tbl_name,
        )
        .await?;

    let gen_col =
        |value, rows| Series::from_data(std::iter::repeat(value).take(rows).collect::<Vec<u64>>());

    // prepare test blocks
    // - there will be `num_blocks` blocks, for each block, it comprises of `row_per_block` rows,
    //    in our case, there will be 10 blocks, and 10 rows for each block
    let blocks = (0..num_blocks)
        .into_iter()
        .map(|idx| {
            DataBlock::create(test_schema.clone(), vec![
                // value of column a always equals  1
                gen_col(1, row_per_block),
                // for column b
                // - for all block `B` in blocks, whose index is `i`
                // - for all row in `B`, value of column b  equals `i`
                gen_col(idx as u64, row_per_block),
            ])
        })
        .collect::<Vec<_>>();

    fixture
        .append_commit_blocks(table.clone(), blocks, false, true)
        .await?;

    // get the latest tbl
    let table = catalog
        .get_table(
            fixture.default_tenant().as_str(),
            fixture.default_db_name().as_str(),
            test_tbl_name,
        )
        .await?;

    let snapshot_loc = table
        .get_table_info()
        .options()
        .get(OPT_KEY_SNAPSHOT_LOCATION)
        .unwrap();

    let reader = MetaReaders::table_snapshot_reader(ctx.as_ref());
    let snapshot = reader.read(snapshot_loc.as_str(), None, 1).await?;

    // nothing will be pruned
    let push_downs = None;
    let blocks = apply_block_pruning(
        snapshot.clone(),
        table.get_table_info().schema(),
        &push_downs,
        ctx.clone(),
    )
    .await?;
    let rows = blocks.iter().map(|b| b.row_count as usize).sum::<usize>();
    assert_eq!(rows, num_blocks * row_per_block);
    assert_eq!(num_blocks, blocks.len());

    // fully pruned
    let mut extra = Extras::default();
    // max value of col a is
    let pred = col("a").gt(lit(30u64));
    extra.filters = vec![pred];

    let blocks = apply_block_pruning(
        snapshot.clone(),
        table.get_table_info().schema(),
        &Some(extra),
        ctx.clone(),
    )
    .await?;
    assert_eq!(0, blocks.len());

    // some blocks pruned
    let mut extra = Extras::default();
    let max_val_of_b = 6u64;
    let pred = col("a").gt(lit(0u64)).and(col("b").gt(lit(max_val_of_b)));
    extra.filters = vec![pred];

    let blocks = apply_block_pruning(
        snapshot.clone(),
        table.get_table_info().schema(),
        &Some(extra),
        ctx.clone(),
    )
    .await?;

    assert_eq!((num_blocks - max_val_of_b as usize - 1), blocks.len());

    Ok(())
}

#[tokio::test]
async fn test_block_pruner_monotonic() -> Result<()> {
    let fixture = TestFixture::new().await;
    let ctx = fixture.ctx();

    let test_tbl_name = "test_index_helper";
    let test_schema = DataSchemaRefExt::create(vec![
        DataField::new("a", u64::to_data_type()),
        DataField::new("b", u64::to_data_type()),
    ]);

    let row_per_block = 3u32;
    let num_blocks_opt = row_per_block.to_string();

    // create test table
    let create_table_plan = CreateTablePlan {
        catalog: "default".to_owned(),
        if_not_exists: false,
        tenant: fixture.default_tenant(),
        database: fixture.default_db_name(),
        table: test_tbl_name.to_string(),
        table_meta: TableMeta {
            schema: test_schema.clone(),
            engine: "FUSE".to_string(),
            options: [
                (FUSE_OPT_KEY_ROW_PER_BLOCK.to_owned(), num_blocks_opt),
                // for the convenience of testing, let one seegment contains one block
                (FUSE_OPT_KEY_BLOCK_PER_SEGMENT.to_owned(), "1".to_owned()),
                // database id is required for FUSE
                (OPT_KEY_DATABASE_ID.to_owned(), "1".to_owned()),
            ]
            .into(),
            ..Default::default()
        },
        as_select: None,
        cluster_keys: vec![],
    };

    let catalog = ctx.get_catalog("default")?;
    let interpreter = CreateTableInterpreter::try_create(ctx.clone(), create_table_plan)?;
    interpreter.execute().await?;

    // get table
    let table = catalog
        .get_table(
            fixture.default_tenant().as_str(),
            fixture.default_db_name().as_str(),
            test_tbl_name,
        )
        .await?;

    let blocks = vec![
        DataBlock::create(test_schema.clone(), vec![
            Series::from_data(vec![1u64, 2, 3]),
            Series::from_data(vec![11u64, 12, 13]),
        ]),
        DataBlock::create(test_schema.clone(), vec![
            Series::from_data(vec![4u64, 5, 6]),
            Series::from_data(vec![21u64, 22, 23]),
        ]),
        DataBlock::create(test_schema, vec![
            Series::from_data(vec![7u64, 8, 9]),
            Series::from_data(vec![31u64, 32, 33]),
        ]),
    ];

    fixture
        .append_commit_blocks(table.clone(), blocks, false, true)
        .await?;

    // get the latest tbl
    let table = catalog
        .get_table(
            fixture.default_tenant().as_str(),
            fixture.default_db_name().as_str(),
            test_tbl_name,
        )
        .await?;

    let snapshot_loc = table
        .get_table_info()
        .options()
        .get(OPT_KEY_SNAPSHOT_LOCATION)
        .unwrap();
    let reader = MetaReaders::table_snapshot_reader(ctx.as_ref());
    let snapshot = reader.read(snapshot_loc.as_str(), None, 1).await?;

    // a + b > 20; some blocks pruned
    let mut extra = Extras::default();
    let pred = add(col("a"), col("b")).gt(lit(20u64));
    extra.filters = vec![pred];

    let blocks = apply_block_pruning(
        snapshot.clone(),
        table.get_table_info().schema(),
        &Some(extra),
        ctx.clone(),
    )
    .await?;

    assert_eq!(2, blocks.len());

    // b - a < 20; nothing will be pruned.
    let mut extra = Extras::default();
    let pred = sub(col("b"), col("a")).lt(lit(20u64));
    extra.filters = vec![pred];

    let blocks = apply_block_pruning(
        snapshot.clone(),
        table.get_table_info().schema(),
        &Some(extra),
        ctx.clone(),
    )
    .await?;

    assert_eq!(3, blocks.len());

    Ok(())
}<|MERGE_RESOLUTION|>--- conflicted
+++ resolved
@@ -91,11 +91,7 @@
     };
 
     let interpreter = CreateTableInterpreter::try_create(ctx.clone(), create_table_plan)?;
-<<<<<<< HEAD
-    let _ = interpreter.execute(None).await?;
-=======
-    interpreter.execute().await?;
->>>>>>> 223ad77a
+    let _ = interpreter.execute().await?;
 
     // get table
     let catalog = ctx.get_catalog("default")?;

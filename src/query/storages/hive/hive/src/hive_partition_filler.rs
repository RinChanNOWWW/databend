// Copyright 2022 Datafuse Labs.
//
// Licensed under the Apache License, Version 2.0 (the "License");
// you may not use this file except in compliance with the License.
// You may obtain a copy of the License at
//
//     http://www.apache.org/licenses/LICENSE-2.0
//
// Unless required by applicable law or agreed to in writing, software
// distributed under the License is distributed on an "AS IS" BASIS,
// WITHOUT WARRANTIES OR CONDITIONS OF ANY KIND, either express or implied.
// See the License for the specific language governing permissions and
// limitations under the License.

use std::sync::Arc;

<<<<<<< HEAD
use common_arrow::arrow::bitmap::Bitmap;
=======
>>>>>>> a46e1bc2
use common_exception::ErrorCode;
use common_exception::Result;
use common_expression::types::AnyType;
use common_expression::types::DataType;
use common_expression::types::NumberDataType;
use common_expression::with_number_mapped_type;
use common_expression::with_number_type;
use common_expression::Chunk;
use common_expression::DataField;
use common_expression::Scalar;
use common_expression::Value;

use crate::hive_partition::HivePartInfo;
<<<<<<< HEAD
use crate::utils::str_field_to_column;
use crate::hive_table::HIVE_DEFAULT_PARTITION;
=======
use crate::hive_table::HIVE_DEFAULT_PARTITION;
use crate::utils::str_field_to_scalar;
>>>>>>> a46e1bc2

#[derive(Debug, Clone)]
pub struct HivePartitionFiller {
    pub partition_fields: Vec<DataField>,
}

<<<<<<< HEAD
macro_rules! generate_primitive_column {
    ($T:ty, $num_rows:expr, $value:expr) => {{
        let column = Series::from_data(vec![$value.parse::<$T>().unwrap()]);
        Ok(Arc::new(ConstColumn::new(column, $num_rows)))
    }};
}

fn generate_string_column(num_rows: usize, value: String) -> Result<ColumnRef> {
    let validity = if value == HIVE_DEFAULT_PARTITION {
        Some(Bitmap::from(vec![false]))
    } else {
        None
    };
    let column = Series::from_data(vec![value]);

    Ok(Arc::new(ConstColumn::new(
        NullableColumn::wrap_inner(column, validity),
        num_rows,
    )))
}

=======
>>>>>>> a46e1bc2
impl HivePartitionFiller {
    pub fn create(partition_fields: Vec<DataField>) -> Self {
        HivePartitionFiller { partition_fields }
    }

    fn generate_value(
        &self,
        num_rows: usize,
        value: String,
        field: &DataField,
    ) -> Result<Value<AnyType>> {
<<<<<<< HEAD
        let column = str_field_to_column(num_rows, value, field.data_type())?;
        Ok(Value::Column(column))
=======
        let value = str_field_to_scalar(&value, &field.data_type().into())?;
        Ok(Value::Scalar(value))
>>>>>>> a46e1bc2
    }

    fn extract_partition_values(&self, hive_part: &HivePartInfo) -> Result<Vec<String>> {
        let partition_map = hive_part.get_partition_map();

        let mut partition_values = vec![];
        for field in self.partition_fields.iter() {
            match partition_map.get(field.name()) {
                Some(v) => partition_values.push(v.to_string()),
                None => {
                    return Err(ErrorCode::TableInfoError(format!(
                        "could't find hive partition info :{}, hive partition maps:{:?}",
                        field.name(),
                        partition_map
                    )));
                }
            };
        }
        Ok(partition_values)
    }

    pub fn fill_data(
        &self,
        mut chunk: Chunk,
        part: &HivePartInfo,
        origin_num_rows: usize,
    ) -> Result<Chunk> {
        let data_values = self.extract_partition_values(part)?;

        // create column, create datafiled
        let mut num_rows = chunk.num_rows();
        if num_rows == 0 {
            num_rows = origin_num_rows;
        }
        for (i, field) in self.partition_fields.iter().enumerate() {
            let value = &data_values[i];
            let column = self.generate_value(num_rows, value.clone(), field)?;
            // chunk.add_column(column, field.data_type().clone());
            todo!("expression")
        }
        Ok(chunk)
    }
}<|MERGE_RESOLUTION|>--- conflicted
+++ resolved
@@ -14,10 +14,6 @@
 
 use std::sync::Arc;
 
-<<<<<<< HEAD
-use common_arrow::arrow::bitmap::Bitmap;
-=======
->>>>>>> a46e1bc2
 use common_exception::ErrorCode;
 use common_exception::Result;
 use common_expression::types::AnyType;
@@ -31,43 +27,14 @@
 use common_expression::Value;
 
 use crate::hive_partition::HivePartInfo;
-<<<<<<< HEAD
-use crate::utils::str_field_to_column;
-use crate::hive_table::HIVE_DEFAULT_PARTITION;
-=======
 use crate::hive_table::HIVE_DEFAULT_PARTITION;
 use crate::utils::str_field_to_scalar;
->>>>>>> a46e1bc2
 
 #[derive(Debug, Clone)]
 pub struct HivePartitionFiller {
     pub partition_fields: Vec<DataField>,
 }
 
-<<<<<<< HEAD
-macro_rules! generate_primitive_column {
-    ($T:ty, $num_rows:expr, $value:expr) => {{
-        let column = Series::from_data(vec![$value.parse::<$T>().unwrap()]);
-        Ok(Arc::new(ConstColumn::new(column, $num_rows)))
-    }};
-}
-
-fn generate_string_column(num_rows: usize, value: String) -> Result<ColumnRef> {
-    let validity = if value == HIVE_DEFAULT_PARTITION {
-        Some(Bitmap::from(vec![false]))
-    } else {
-        None
-    };
-    let column = Series::from_data(vec![value]);
-
-    Ok(Arc::new(ConstColumn::new(
-        NullableColumn::wrap_inner(column, validity),
-        num_rows,
-    )))
-}
-
-=======
->>>>>>> a46e1bc2
 impl HivePartitionFiller {
     pub fn create(partition_fields: Vec<DataField>) -> Self {
         HivePartitionFiller { partition_fields }
@@ -79,13 +46,8 @@
         value: String,
         field: &DataField,
     ) -> Result<Value<AnyType>> {
-<<<<<<< HEAD
-        let column = str_field_to_column(num_rows, value, field.data_type())?;
-        Ok(Value::Column(column))
-=======
         let value = str_field_to_scalar(&value, &field.data_type().into())?;
         Ok(Value::Scalar(value))
->>>>>>> a46e1bc2
     }
 
     fn extract_partition_values(&self, hive_part: &HivePartInfo) -> Result<Vec<String>> {

// Copyright 2022 Datafuse Labs.
//
// Licensed under the Apache License, Version 2.0 (the "License");
// you may not use this file except in compliance with the License.
// You may obtain a copy of the License at
//
//     http://www.apache.org/licenses/LICENSE-2.0
//
// Unless required by applicable law or agreed to in writing, software
// distributed under the License is distributed on an "AS IS" BASIS,
// WITHOUT WARRANTIES OR CONDITIONS OF ANY KIND, either express or implied.
// See the License for the specific language governing permissions and
// limitations under the License.

use common_exception::Result;
use common_expression::TableSchemaRef;
use common_formats::output_format::OutputFormat;
use common_formats::ClickhouseFormatType;
use common_formats::FileFormatOptionsExt;
use common_settings::Settings;

mod field_encoder;
mod format_option_checker;
mod output_format_json_each_row;
mod output_format_tcsv;
mod output_format_utils;

<<<<<<< HEAD
=======
fn get_output_format(
    typ: StageFileFormatType,
    schema: TableSchemaRef,
) -> Result<Box<dyn OutputFormat>> {
    let settings = &Settings::default_test_settings()?;
    FileFormatOptionsExt::get_output_format_from_settings(typ, schema, settings)
}

>>>>>>> d246d898
fn get_output_format_clickhouse(
    format_name: &str,
    schema: TableSchemaRef,
) -> Result<Box<dyn OutputFormat>> {
    let format = ClickhouseFormatType::parse_clickhouse_format(format_name)?;
    let settings = &Settings::default_test_settings()?;
<<<<<<< HEAD
    FileFormatOptionsExt::get_output_format_from_clickhouse_format(format, schema, settings)
=======
    FileFormatOptionsExt::get_output_format_from_settings_clickhouse(format, schema, settings)
}

fn get_output_format_clickhouse_with_setting(
    format_name: &str,
    schema: TableSchemaRef,
    settings: &Settings,
) -> Result<Box<dyn OutputFormat>> {
    let format = ClickhouseFormatType::parse_clickhouse_format(format_name)?;
    FileFormatOptionsExt::get_output_format_from_settings_clickhouse(format, schema, settings)
>>>>>>> d246d898
}<|MERGE_RESOLUTION|>--- conflicted
+++ resolved
@@ -25,8 +25,6 @@
 mod output_format_tcsv;
 mod output_format_utils;
 
-<<<<<<< HEAD
-=======
 fn get_output_format(
     typ: StageFileFormatType,
     schema: TableSchemaRef,
@@ -35,16 +33,12 @@
     FileFormatOptionsExt::get_output_format_from_settings(typ, schema, settings)
 }
 
->>>>>>> d246d898
 fn get_output_format_clickhouse(
     format_name: &str,
     schema: TableSchemaRef,
 ) -> Result<Box<dyn OutputFormat>> {
     let format = ClickhouseFormatType::parse_clickhouse_format(format_name)?;
     let settings = &Settings::default_test_settings()?;
-<<<<<<< HEAD
-    FileFormatOptionsExt::get_output_format_from_clickhouse_format(format, schema, settings)
-=======
     FileFormatOptionsExt::get_output_format_from_settings_clickhouse(format, schema, settings)
 }
 
@@ -55,5 +49,4 @@
 ) -> Result<Box<dyn OutputFormat>> {
     let format = ClickhouseFormatType::parse_clickhouse_format(format_name)?;
     FileFormatOptionsExt::get_output_format_from_settings_clickhouse(format, schema, settings)
->>>>>>> d246d898
 }
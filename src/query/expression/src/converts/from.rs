// Copyright 2022 Datafuse Labs.
//
// Licensed under the Apache License, Version 2.0 (the "License");
// you may not use this file except in compliance with the License.
// You may obtain a copy of the License at
//
//     http://www.apache.org/licenses/LICENSE-2.0
//
// Unless required by applicable law or agreed to in writing, software
// distributed under the License is distributed on an "AS IS" BASIS,
// WITHOUT WARRANTIES OR CONDITIONS OF ANY KIND, either express or implied.
// See the License for the specific language governing permissions and
// limitations under the License.

use common_datablocks::DataBlock;
use common_datavalues::remove_nullable;
use common_datavalues::ColumnRef;
use common_datavalues::DataTypeImpl;
use common_datavalues::DataValue;
use itertools::Itertools;

use crate::types::number::NumberScalar;
use crate::types::AnyType;
use crate::types::DataType;
use crate::types::NumberDataType;
use crate::with_number_type;
use crate::Chunk;
use crate::ChunkEntry;
use crate::Column;
use crate::ColumnBuilder;
use crate::DataField;
use crate::DataSchema;
use crate::Scalar;
use crate::SchemaDataType;
use crate::Value;

pub fn can_convert(datatype: &DataTypeImpl) -> bool {
    !matches!(
        datatype,
        DataTypeImpl::Date(_) | DataTypeImpl::VariantArray(_) | DataTypeImpl::VariantObject(_)
    )
}

pub fn from_type(datatype: &DataTypeImpl) -> SchemaDataType {
    with_number_type!(|TYPE| match datatype {
        DataTypeImpl::TYPE(_) => SchemaDataType::Number(NumberDataType::TYPE),

        DataTypeImpl::Null(_) => SchemaDataType::Null,
        DataTypeImpl::Nullable(v) => SchemaDataType::Nullable(Box::new(from_type(v.inner_type()))),
        DataTypeImpl::Boolean(_) => SchemaDataType::Boolean,
        DataTypeImpl::Timestamp(_) => SchemaDataType::Timestamp,
        DataTypeImpl::Date(_) => SchemaDataType::Date,
        DataTypeImpl::String(_) => SchemaDataType::String,
        DataTypeImpl::Struct(fields) => {
            let fields_name = fields.names().clone().unwrap_or_else(|| {
                (0..fields.types().len())
                    .map(|i| format!("{}", i + 1))
                    .collect()
            });
            let fields_type = fields.types().iter().map(from_type).collect();
            SchemaDataType::Tuple {
                fields_name,
                fields_type,
            }
        }
        DataTypeImpl::Array(ty) => SchemaDataType::Array(Box::new(from_type(ty.inner_type()))),
        DataTypeImpl::Variant(_)
        | DataTypeImpl::VariantArray(_)
        | DataTypeImpl::VariantObject(_) => SchemaDataType::Variant,
        DataTypeImpl::Interval(_) => unimplemented!(),
    })
}

pub fn from_schema(schema: &common_datavalues::DataSchema) -> DataSchema {
    let fields = schema
        .fields()
        .iter()
        .map(|f| {
            let ty = from_type(f.data_type());
            DataField::new(f.name(), ty)
        })
        .collect();
    DataSchema::new_from(fields, schema.meta().clone())
}

pub fn from_scalar(datavalue: &DataValue, datatype: &DataTypeImpl) -> Scalar {
    if datavalue.is_null() {
        return Scalar::Null;
    }

    let datatype = remove_nullable(datatype);
    match datatype {
        DataTypeImpl::Null(_) => Scalar::Null,
        DataTypeImpl::Boolean(_) => Scalar::Boolean(datavalue.as_bool().unwrap()),
        DataTypeImpl::Int8(_) => {
            Scalar::Number(NumberScalar::Int8(datavalue.as_i64().unwrap() as i8))
        }
        DataTypeImpl::Int16(_) => {
            Scalar::Number(NumberScalar::Int16(datavalue.as_i64().unwrap() as i16))
        }
        DataTypeImpl::Int32(_) => {
            Scalar::Number(NumberScalar::Int32(datavalue.as_i64().unwrap() as i32))
        }
        DataTypeImpl::Int64(_) => Scalar::Number(NumberScalar::Int64(datavalue.as_i64().unwrap())),
        DataTypeImpl::UInt8(_) => {
            Scalar::Number(NumberScalar::UInt8(datavalue.as_u64().unwrap() as u8))
        }
        DataTypeImpl::UInt16(_) => {
            Scalar::Number(NumberScalar::UInt16(datavalue.as_u64().unwrap() as u16))
        }
        DataTypeImpl::UInt32(_) => {
            Scalar::Number(NumberScalar::UInt32(datavalue.as_u64().unwrap() as u32))
        }
        DataTypeImpl::UInt64(_) => {
            Scalar::Number(NumberScalar::UInt64(datavalue.as_u64().unwrap()))
        }
        DataTypeImpl::Float32(_) => Scalar::Number(NumberScalar::Float32(
            (datavalue.as_f64().unwrap() as f32).into(),
        )),
        DataTypeImpl::Float64(_) => {
            Scalar::Number(NumberScalar::Float64(datavalue.as_f64().unwrap().into()))
        }
        DataTypeImpl::Timestamp(_) => Scalar::Timestamp(datavalue.as_i64().unwrap()),
        DataTypeImpl::Date(_) => Scalar::Date(datavalue.as_i64().unwrap() as i32),
        DataTypeImpl::String(_) => Scalar::String(datavalue.as_string().unwrap()),
        DataTypeImpl::Variant(_) => match datavalue {
            DataValue::String(x) => Scalar::Variant(x.clone()),
            DataValue::Variant(x) => {
                let v: Vec<u8> = serde_json::to_vec(x).unwrap();
                Scalar::Variant(v)
            }
            _ => unreachable!(),
        },
        DataTypeImpl::Struct(types) => {
            let values = match datavalue {
                DataValue::Struct(x) => x,
                _ => unreachable!(),
            };
            let inners = types
                .types()
                .iter()
                .zip(values.iter())
                .map(|(ty, v)| from_scalar(v, ty))
                .collect();

            Scalar::Tuple(inners)
        }
        DataTypeImpl::Array(ty) => {
            let values = match datavalue {
                DataValue::Array(x) => x,
                _ => unreachable!(),
            };

            let new_type = from_type(ty.inner_type());
            let mut builder = ColumnBuilder::with_capacity(&(&new_type).into(), values.len());

            for value in values.iter() {
                let scalar = from_scalar(value, ty.inner_type());
                builder.push(scalar.as_ref());
            }
            let col = builder.build();
            Scalar::Array(col)
        }
        _ => unreachable!(),
    }
}

pub fn convert_column(column: &ColumnRef, logical_type: &DataTypeImpl) -> Value<AnyType> {
    if column.is_const() {
        let value = column.get(0);
        let scalar = from_scalar(&value, logical_type);
        return Value::Scalar(scalar);
    }

    let arrow_column = column.as_arrow_array(logical_type.clone());
    let new_column = Column::from_arrow(arrow_column.as_ref());
    Value::Column(new_column)
}

pub fn from_block(datablock: &DataBlock) -> Chunk {
    let columns = datablock
        .columns()
        .iter()
        .zip(datablock.schema().fields().iter())
<<<<<<< HEAD
        .map(|(c, f)| {
            (
                convert_column(c, f.data_type()),
                (&from_type(f.data_type())).into(),
            )
        })
        .collect();
=======
        .enumerate()
        .map(|(id, (c, f))| ChunkEntry {
            id,
            data_type: from_type(f.data_type()),
            value: convert_column(c, f.data_type()),
        })
        .collect_vec();
>>>>>>> 48077712

    Chunk::new(columns, datablock.num_rows())
}<|MERGE_RESOLUTION|>--- conflicted
+++ resolved
@@ -182,23 +182,13 @@
         .columns()
         .iter()
         .zip(datablock.schema().fields().iter())
-<<<<<<< HEAD
-        .map(|(c, f)| {
-            (
-                convert_column(c, f.data_type()),
-                (&from_type(f.data_type())).into(),
-            )
-        })
-        .collect();
-=======
         .enumerate()
         .map(|(id, (c, f))| ChunkEntry {
             id,
-            data_type: from_type(f.data_type()),
+            data_type: DataType::from(&from_type(f.data_type())),
             value: convert_column(c, f.data_type()),
         })
         .collect_vec();
->>>>>>> 48077712
 
     Chunk::new(columns, datablock.num_rows())
 }
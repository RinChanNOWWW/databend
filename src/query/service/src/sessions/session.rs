--- conflicted
+++ resolved
@@ -16,7 +16,6 @@
 use std::sync::Arc;
 
 use chrono_tz::Tz;
-use common_base::base::catch_unwind;
 use common_exception::ErrorCode;
 use common_exception::Result;
 use common_io::prelude::FormatSettings;
@@ -287,16 +286,7 @@
 
 impl Drop for Session {
     fn drop(&mut self) {
-<<<<<<< HEAD
-        let session_id = self.id.clone();
-        tracing::debug!("Drop session {}", session_id);
-
-        let _ = catch_unwind(move || {
-            SessionManager::instance().destroy_session(&session_id);
-        });
-=======
         tracing::debug!("Drop session {}", self.id.clone());
         SessionManager::instance().destroy_session(&self.id.clone());
->>>>>>> 7b47441c
     }
 }
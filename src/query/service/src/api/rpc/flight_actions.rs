--- conflicted
+++ resolved
@@ -28,20 +28,13 @@
 }
 
 impl TryInto<InitQueryFragmentsPlan> for Vec<u8> {
-    type Error = ErrorCode;
+    type Error = Status;
 
     fn try_into(self) -> Result<InitQueryFragmentsPlan, Self::Error> {
-<<<<<<< HEAD
-        serde_json::from_slice(self.as_slice()).map_err_to_code(
-            ErrorCode::Internal,
-            || "Logical error: cannot deserialize InitQueryFragmentsPlan.",
-        )
-=======
         match serde_json::from_slice::<InitQueryFragmentsPlan>(&self) {
             Err(cause) => Err(Status::invalid_argument(cause.to_string())),
             Ok(action) => Ok(action),
         }
->>>>>>> 9991f90d
     }
 }
 

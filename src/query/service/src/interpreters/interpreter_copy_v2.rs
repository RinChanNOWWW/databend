--- conflicted
+++ resolved
@@ -371,28 +371,6 @@
                         files.retain(|file| regex.is_match(file));
                     }
 
-<<<<<<< HEAD
-                        let result = self
-                            .copy_files_to_table(
-                                catalog_name,
-                                database_name,
-                                table_name,
-                                from,
-                                copy_stage_files.keys().cloned().collect(),
-                            )
-                            .await;
-
-                        if result.is_ok() {
-                            let _ = self
-                                .upsert_copied_files_info(
-                                    catalog_name,
-                                    database_name,
-                                    table_id,
-                                    copy_stage_files,
-                                )
-                                .await?;
-                        }
-=======
                     tracing::info!("matched files: {:?}, pattern: {}", &files, pattern);
 
                     let (table_id, copy_stage_files) = self
@@ -405,7 +383,6 @@
                             &files,
                         )
                         .await?;
->>>>>>> 51900aa2
 
                     tracing::info!(
                         "matched copy unduplicate files: {:?}",
@@ -428,7 +405,12 @@
 
                     if result.is_ok() {
                         let _ = self
-                            .upsert_copied_files_info(catalog_name, table_id, copy_stage_files)
+                            .upsert_copied_files_info(
+                                catalog_name,
+                                database_name,
+                                table_id,
+                                copy_stage_files,
+                            )
                             .await?;
                     }
 

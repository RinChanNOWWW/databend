--- conflicted
+++ resolved
@@ -82,10 +82,6 @@
             total = Some(v.as_u64()?);
         }
 
-<<<<<<< HEAD
-        let statistics =
-            Statistics::new_exact(total as usize, ((total) * size_of::<u64>() as u64) as usize);
-=======
         let total = total.ok_or_else(|| {
             ErrorCode::BadArguments(format!(
                 "Must have one number argument for table: system.{}",
@@ -93,11 +89,8 @@
             ))
         })?;
 
-        let statistics = Statistics {
-            read_rows: total as usize,
-            read_bytes: ((total) * size_of::<u64>() as u64) as usize,
-        };
->>>>>>> 1d83d234
+        let statistics =
+            Statistics::new_exact(total as usize, ((total) * size_of::<u64>() as u64) as usize);
         ctx.try_set_statistics(&statistics)?;
         ctx.add_total_rows_approx(statistics.read_rows);
 

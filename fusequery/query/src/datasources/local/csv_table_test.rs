--- conflicted
+++ resolved
@@ -41,10 +41,10 @@
         projected_schema: Arc::new(DataSchema::new(vec![DataField::new(
             "column1",
             DataType::UInt64,
-            false,
+            false
         )])),
         filters: vec![],
-        limit: None,
+        limit: None
     };
     let source_plan = table.read_plan(ctx.clone(), &scan_plan)?;
     ctx.try_set_partitions(source_plan.partitions)?;
@@ -114,10 +114,10 @@
         projected_schema: Arc::new(DataSchema::new(vec![DataField::new(
             "column2",
             DataType::UInt64,
-            false,
+            false
         )])),
         filters: vec![],
-        limit: None,
+        limit: None
     };
     let source_plan = table.read_plan(ctx.clone(), &scan_plan)?;
     ctx.try_set_partitions(source_plan.partitions)?;
@@ -133,42 +133,4 @@
     };
 
     Ok(())
-<<<<<<< HEAD
-=======
-}
-
-#[tokio::test]
-async fn test_csv_table_file_not_found_error() -> anyhow::Result<()> {
-    use std::env;
-
-    use common_datavalues::*;
-    use common_planners::*;
-
-    use crate::datasources::local::*;
-
-    let options: TableOptions = [(
-        "location".to_string(),
-        env::current_dir()?
-            .join("../../tests/data/sample-x.csv")
-            .display()
-            .to_string()
-    )]
-    .iter()
-    .cloned()
-    .collect();
-
-    let ctx = crate::tests::try_create_context()?;
-    let table = CsvTable::try_create(
-        "default".into(),
-        "test_csv".into(),
-        DataSchema::new(vec![DataField::new("column1", DataType::UInt64, false)]).into(),
-        options
-    )?;
-    table.read_plan(ctx.clone(), &ScanPlan::empty())?;
-
-    let result = table.read(ctx).await;
-    assert_eq!(true, result.is_err());
-
-    Ok(())
->>>>>>> 9b6cc3df
 }
--- conflicted
+++ resolved
@@ -160,15 +160,7 @@
 
 #[test]
 fn test_binary_contains() {
-<<<<<<< HEAD
-    //create two string columns apply l.contains(r)
-    let l = Series::from_data(vec!["11", "22", "33"]);
-    let r = Series::from_data(vec!["1", "2", "43"]);
-    let expected = Series::from_data(vec![true, true, false]);
-
-=======
     //create two string columns
->>>>>>> c60b4ae3
     struct Contains {}
 
     impl ScalarBinaryFunction<Vu8, Vu8, bool> for Contains {
